import { NextRequest, NextResponse } from 'next/server'

interface ChatMessage {
  role: 'user' | 'assistant' | 'system'
  content: string
}

interface ChatRequest {
  messages: ChatMessage[]
  model?: string
  stream?: boolean
<<<<<<< HEAD
  farmId?: string
=======
  kbChunks?: Array<{
    content: string
    source: string
    title: string
    similarity: number
  }>
>>>>>>> 72892ccc
}

export async function POST(request: NextRequest) {
  try {
    const body: ChatRequest = await request.json()
<<<<<<< HEAD
    const { messages, model, stream = true, farmId = 'default' } = body
=======
    const { messages, model, stream = true, kbChunks = [] } = body
>>>>>>> 72892ccc

    // Extract knowledge from user messages automatically (but don't update profile server-side)
    let extractedKnowledge = null
    const lastUserMessage = messages[messages.length - 1]
    if (lastUserMessage && lastUserMessage.role === 'user') {
      extractedKnowledge = await extractKnowledge(lastUserMessage.content, farmId)
    }

    // Validate required environment variables
    const openRouterApiKey = process.env.OPENROUTER_API_KEY
    if (!openRouterApiKey) {
      return NextResponse.json(
        { error: 'OpenRouter API key not configured' },
        { status: 500 }
      )
    }

    // Use provided model or default
    const selectedModel = model || process.env.DEFAULT_MODEL || 'mistralai/mistral-7b-instruct'

<<<<<<< HEAD
    // Get farm context for personalized responses
    const farmSummary = extractedKnowledge 
      ? `Recent farm activity detected: ${JSON.stringify(extractedKnowledge)}`
      : 'No farm profile available - will build from conversations'
    
    // Add system prompt for farming context with farm-specific information
    const systemPrompt: ChatMessage = {
      role: 'system',
      content: `You are PasturePilot, an AI assistant specialized in regenerative livestock farming. You help farmers with:
=======
    // Add system prompt for farming context with KB sources
    let systemContent = `You are PasturePilot, an AI assistant specialized in regenerative livestock farming. You help farmers with:
>>>>>>> 72892ccc
- Sheep health, behavior, and welfare
- Pasture management and rotational grazing
- Regenerative farming practices
- Weather-related farming decisions
- Daily livestock observations and logging

<<<<<<< HEAD
FARM CONTEXT:
${farmSummary}

Use this context to provide personalized, relevant advice. Reference specific paddocks, animals, and patterns when helpful. Always be practical, supportive, and focus on sustainable farming practices. Use farming-related emojis when appropriate (🐑 🌱 📝 🌾 🚜). Keep responses concise but helpful.`
=======
Always be practical, supportive, and focus on sustainable farming practices. Use farming-related emojis when appropriate (🐑 🌱 📝 🌾 🚜). Keep responses concise but helpful.`

    // Add KB sources if available
    if (kbChunks.length > 0) {
      systemContent += `\n\nUse these sources to provide more detailed and accurate information:\n`
      kbChunks.forEach((chunk, index) => {
        systemContent += `\nSource ${index + 1} (${chunk.title}): ${chunk.content}\n[Source URL: ${chunk.source}]\n`
      })
      systemContent += `\nWhen referencing these sources, include the source URL in your response for citation.`
    }

    const systemPrompt: ChatMessage = {
      role: 'system',
      content: systemContent
>>>>>>> 72892ccc
    }

    // Prepare messages with system prompt
    const fullMessages = [systemPrompt, ...messages]

    // Make request to OpenRouter
    const response = await fetch('https://openrouter.ai/api/v1/chat/completions', {
      method: 'POST',
      headers: {
        'Authorization': `Bearer ${openRouterApiKey}`,
        'Content-Type': 'application/json',
        'HTTP-Referer': process.env.NEXT_PUBLIC_APP_URL || 'http://localhost:3000',
        'X-Title': 'PasturePilot'
      },
      body: JSON.stringify({
        model: selectedModel,
        messages: fullMessages,
        stream,
        temperature: 0.7,
        max_tokens: 1000,
      })
    })

    if (!response.ok) {
      const errorData = await response.text()
      console.error('OpenRouter API error:', errorData)
      return NextResponse.json(
        { error: 'Failed to get response from AI model' },
        { status: response.status }
      )
    }

    if (stream) {
      // Return streaming response
      if (!response.body) {
        return NextResponse.json(
          { error: 'No response body from AI model' },
          { status: 500 }
        )
      }

      const readableStream = new ReadableStream({
        start(controller) {
          const reader = response.body!.getReader()
          let isControllerClosed = false

          async function pump(): Promise<void> {
            try {
              while (!isControllerClosed) {
                const { done, value } = await reader.read()
                
                if (done) {
                  if (!isControllerClosed) {
                    try {
                      controller.close()
                    } catch (e) {
                      // Controller might already be closed
                    }
                    isControllerClosed = true
                  }
                  break
                }

                if (!isControllerClosed && value) {
                  try {
                    controller.enqueue(value)
                  } catch (e) {
                    // Controller is closed, stop pumping
                    isControllerClosed = true
                    break
                  }
                }
              }
            } catch (error) {
              if (!isControllerClosed) {
                try {
                  controller.error(error)
                } catch (e) {
                  // Controller might already be closed
                }
                isControllerClosed = true
              }
            } finally {
              try {
                reader.releaseLock()
              } catch (e) {
                // Reader might already be released
              }
            }
          }

          pump().catch((error) => {
            console.error('Stream pump error:', error)
          })
        },
        cancel() {
          console.log('Stream cancelled by client')
        }
      })

      return new NextResponse(readableStream, {
        headers: {
          'Content-Type': 'text/event-stream',
          'Cache-Control': 'no-cache',
          'Connection': 'keep-alive',
        }
      })
    } else {
      // Return complete response
      const data = await response.json()
      return NextResponse.json(data)
    }

  } catch (error) {
    console.error('Chat API error:', error)
    return NextResponse.json(
      { error: 'Internal server error' },
      { status: 500 }
    )
  }
}

// Helper function to extract knowledge from user messages (server-side only)
async function extractKnowledge(text: string, farmId: string): Promise<any> {
  try {
    // Only extract knowledge if the message contains farming-related content
    const farmingKeywords = ['sheep', 'paddock', 'pasture', 'move', 'graze', 'feed', 'water', 'fence', 'gate', 'trough', 'health', 'count', 'ewes', 'rams', 'lambs']
    const containsFarmingContent = farmingKeywords.some(keyword => 
      text.toLowerCase().includes(keyword)
    )
    
    if (!containsFarmingContent) {
      return null // Skip knowledge extraction for non-farming messages
    }

    // Call knowledge extraction agent
    const extractResponse = await fetch(`${process.env.NEXT_PUBLIC_APP_URL || 'http://localhost:3000'}/api/agents/knowledge-extractor`, {
      method: 'POST',
      headers: { 'Content-Type': 'application/json' },
      body: JSON.stringify({
        text,
        farmId,
        date: new Date().toISOString()
      })
    })

    if (extractResponse.ok) {
      const extractedData = await extractResponse.json()
      if (extractedData.success) {
        console.log('Knowledge extracted successfully')
        return extractedData.extracted
      }
    }
    return null
  } catch (error) {
    console.error('Knowledge extraction failed:', error)
    return null
  }
}<|MERGE_RESOLUTION|>--- conflicted
+++ resolved
@@ -9,26 +9,19 @@
   messages: ChatMessage[]
   model?: string
   stream?: boolean
-<<<<<<< HEAD
   farmId?: string
-=======
   kbChunks?: Array<{
     content: string
     source: string
     title: string
     similarity: number
   }>
->>>>>>> 72892ccc
 }
 
 export async function POST(request: NextRequest) {
   try {
     const body: ChatRequest = await request.json()
-<<<<<<< HEAD
-    const { messages, model, stream = true, farmId = 'default' } = body
-=======
-    const { messages, model, stream = true, kbChunks = [] } = body
->>>>>>> 72892ccc
+    const { messages, model, stream = true, farmId = 'default', kbChunks = [] } = body
 
     // Extract knowledge from user messages automatically (but don't update profile server-side)
     let extractedKnowledge = null
@@ -49,33 +42,23 @@
     // Use provided model or default
     const selectedModel = model || process.env.DEFAULT_MODEL || 'mistralai/mistral-7b-instruct'
 
-<<<<<<< HEAD
     // Get farm context for personalized responses
     const farmSummary = extractedKnowledge 
       ? `Recent farm activity detected: ${JSON.stringify(extractedKnowledge)}`
       : 'No farm profile available - will build from conversations'
     
-    // Add system prompt for farming context with farm-specific information
-    const systemPrompt: ChatMessage = {
-      role: 'system',
-      content: `You are PasturePilot, an AI assistant specialized in regenerative livestock farming. You help farmers with:
-=======
-    // Add system prompt for farming context with KB sources
+    // Add system prompt for farming context with farm-specific information and KB sources
     let systemContent = `You are PasturePilot, an AI assistant specialized in regenerative livestock farming. You help farmers with:
->>>>>>> 72892ccc
 - Sheep health, behavior, and welfare
 - Pasture management and rotational grazing
 - Regenerative farming practices
 - Weather-related farming decisions
 - Daily livestock observations and logging
 
-<<<<<<< HEAD
 FARM CONTEXT:
 ${farmSummary}
 
 Use this context to provide personalized, relevant advice. Reference specific paddocks, animals, and patterns when helpful. Always be practical, supportive, and focus on sustainable farming practices. Use farming-related emojis when appropriate (🐑 🌱 📝 🌾 🚜). Keep responses concise but helpful.`
-=======
-Always be practical, supportive, and focus on sustainable farming practices. Use farming-related emojis when appropriate (🐑 🌱 📝 🌾 🚜). Keep responses concise but helpful.`
 
     // Add KB sources if available
     if (kbChunks.length > 0) {
@@ -89,7 +72,6 @@
     const systemPrompt: ChatMessage = {
       role: 'system',
       content: systemContent
->>>>>>> 72892ccc
     }
 
     // Prepare messages with system prompt
